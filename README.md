--- conflicted
+++ resolved
@@ -33,19 +33,6 @@
 
 ## Installation
 
-<<<<<<< HEAD
-You can run this example without installation in cloud-based IDEs that support 
-the [Development Containers specification](https://containers.dev/supporting)
-(aka "devcontainers").
-
-For development environments that do not support ``devcontainers``, install 
-requirements:
-
-    pip install -r requirements.txt
-
-If you are cloning the repo to your local system, working in a 
-[virtual environment](https://docs.python.org/3/library/venv.html) is 
-=======
 You can run this example without installation in cloud-based IDEs that support
 the
 [Development Containers specification](https://containers.dev/supporting) (aka
@@ -60,7 +47,6 @@
 
 If you are cloning the repo to your local system, working in a
 [virtual environment](https://docs.python.org/3/library/venv.html) is
->>>>>>> 800573e6
 recommended.
 
 ## Usage
